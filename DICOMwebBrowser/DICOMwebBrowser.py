--- conflicted
+++ resolved
@@ -1132,15 +1132,7 @@
     raise RuntimeError(error_message)
 
   def gcloud(self, subcommand):
-<<<<<<< HEAD
     args = [GoogleCloudPlatform.gcloudPath]
-=======
-
-    import shutil
-    args = [shutil.which('gcloud')]
-    if (None in args):
-      logging.error(f"Unable to locate gcloud, please install the Google Cloud SDK")
->>>>>>> 3cb30415
     args.extend(subcommand.split())
     process = slicer.util.launchConsoleProcess(args)
     process.wait()
